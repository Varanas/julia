<<<<<<< HEAD
# -*- mode: makefile-gmake -*-

JULIA_VERSION = $(shell cat $(JULIAHOME)/VERSION)
JULIA_COMMIT = $(shell git rev-parse --short=10 HEAD)

JULIALIB = $(JULIAHOME)/lib
EXTROOT = $(JULIAHOME)/external/root
EXTROOTLIB = $(EXTROOT)/lib
LLVMROOT = $(EXTROOT)

OS = $(shell uname)
ARCH = $(shell uname -m)

DEFAULT_REPL = readline
JULIAGC = MARKSWEEP
USE_COPY_STACKS = 1

# Compiler specific stuff

FC = gfortran
JFFLAGS = -O2 -fPIC

USEGCC = 1
USECLANG = 0

ifeq ($(USEGCC),1)
CC = gcc
CXX = g++
JCFLAGS = -std=gnu99 -pipe -fPIC -fno-strict-aliasing -D_FILE_OFFSET_BITS=64
JCXXFLAGS = -pipe -fPIC -fno-rtti
DEBUGFLAGS = -ggdb3 -DDEBUG
SHIPFLAGS = -O3 -DNDEBUG -falign-functions -momit-leaf-frame-pointer
endif

ifeq ($(USECLANG),1)
CC = clang
CXX = clang++
JCFLAGS = -std=gnu99 -pipe -fPIC -fno-strict-aliasing
JCXXFLAGS = -pipe -fPIC -fno-rtti
DEBUGFLAGS = -g -DDEBUG
SHIPFLAGS = -O3 -DNDEBUG
endif

# If OpenBLAS doesn't build, find your architechure at the following URL and enter it below
# https://github.com/xianyi/OpenBLAS/blob/master/GotoBLAS_01Readme.txt
TARGET_OPENBLAS_ARCH=

# Use libraries available on the system instead of building them

USE_SYSTEM_LLVM=0
USE_SYSTEM_LIBUNWIND=0
USE_SYSTEM_READLINE=0
USE_SYSTEM_PCRE=0
USE_SYSTEM_BLAS=0
USE_SYSTEM_LAPACK=0
USE_SYSTEM_FFTW=0
USE_SYSTEM_GMP=0
USE_SYSTEM_ARPACK=0
USE_SYSTEM_SUITESPARSE=0
USE_SYSTEM_GLPK=0

ifeq ($(USE_DEBIAN), 1)
USE_SYSTEM_LLVM=1
USE_SYSTEM_LIBUNWIND=1
USE_SYSTEM_READLINE=1
USE_SYSTEM_PCRE=1
USE_SYSTEM_BLAS=1
USE_SYSTEM_LAPACK=1
USE_SYSTEM_FFTW=1
USE_SYSTEM_GMP=1
USE_SYSTEM_ARPACK=1
USE_SYSTEM_SUITESPARSE=1
USE_SYSTEM_GLPK=1
endif

#ifeq ($(OS), Darwin)
#USE_SYSTEM_BLAS=1
#USE_SYSTEM_LAPACK=1
#endif

ifeq ($(USE_SYSTEM_LIBUNWIND), 1)
LIBUNWIND=-lunwind-generic -lunwind
else
LIBUNWIND=$(EXTROOT)/lib/libunwind-generic.a $(EXTROOT)/lib/libunwind.a
endif

ifeq ($(USE_SYSTEM_LLVM), 1)
LLVM_CONFIG=llvm-config
else
LLVM_CONFIG=$(LLVMROOT)/bin/llvm-config
endif

ifeq ($(USE_SYSTEM_READLINE), 1)
READLINE = -lreadline -lncurses -lcurses
else
READLINE = $(EXTROOT)/lib/libreadline.a -lncurses -lcurses
endif

ifeq ($(USE_SYSTEM_PCRE), 1)
PCRE_CONFIG = pcre-config
else
PCRE_CONFIG = $(EXTROOT)/bin/pcre-config
endif

ifeq ($(USE_SYSTEM_BLAS), 1)
ifeq ($(OS), Darwin)
LIBBLAS = -framework vecLib -lBLAS
else
LIBBLAS = -lblas
endif
else
LIBBLAS = $(JULIAHOME)/external/openblas-$(OPENBLAS_VER)/libopenblas.a
endif

ifeq ($(USE_SYSTEM_LAPACK), 1)
ifeq ($(OS), Darwin)
LIBLAPACK = -framework vecLib -lLAPACK
else
LIBLAPACK = -llapack
endif
else
LIBLAPACK = $(JULIAHOME)/external/lapack-$(LAPACK_VER)/liblapack.a
endif

# OS specific stuff

ifeq ($(OS), Linux)
SHLIB_EXT = so
JLDFLAGS = -Xlinker -rpath $(JULIAHOME)/lib
OSLIBS += -ldl -Wl,--export-dynamic -Wl,--version-script=$(JULIAHOME)/src/julia.expmap $(LIBUNWIND)
endif

ifeq ($(OS), FreeBSD)
SHLIB_EXT = so
JLDFLAGS = -Xlinker -rpath $(JULIAHOME)/lib
OSLIBS += -Wl,--export-dynamic -Wl,--version-script=$(JULIAHOME)/src/julia.expmap $(LIBUNWIND)
endif

ifeq ($(OS), Darwin)
SHLIB_EXT = dylib
JLDFLAGS = 
OSLIBS += -ldl -Wl,-w -framework ApplicationServices 
endif

# Libraries to link
LIBS = $(shell $(LLVM_CONFIG) --libfiles) $(JULIAHOME)/src/flisp/libflisp.a $(JULIAHOME)/src/support/libsupport.a -L$(EXTROOT)/lib -lutil -lm $(OSLIBS) -lpthread $(shell $(LLVM_CONFIG) --ldflags)

# Colors for make

CCCOLOR="\033[34m"
LINKCOLOR="\033[34;1m"
PERLCOLOR="\033[35m"
FLISPCOLOR="\033[32m"
JULIACOLOR="\033[32;1m"

SRCCOLOR="\033[33m"
BINCOLOR="\033[37;1m"
JULCOLOR="\033[34;1m"
ENDCOLOR="\033[0m"

GOAL=$(subst $(abspath $(JULIAHOME))/,,$(abspath $(CURDIR)/$@))

QUIET_CC = @printf '    %b %b\n' $(CCCOLOR)CC$(ENDCOLOR) $(SRCCOLOR)$(GOAL)$(ENDCOLOR);
QUIET_LINK = @printf '    %b %b\n' $(LINKCOLOR)LINK$(ENDCOLOR) $(BINCOLOR)$(GOAL)$(ENDCOLOR);
QUIET_PERL = @printf '    %b %b\n' $(PERLCOLOR)PERL$(ENDCOLOR) $(BINCOLOR)$(GOAL)$(ENDCOLOR);
QUIET_FLISP = @printf '    %b %b\n' $(FLISPCOLOR)FLISP$(ENDCOLOR) $(BINCOLOR)$(GOAL)$(ENDCOLOR);
QUIET_JULIA = @printf '    %b %b\n' $(JULIACOLOR)JULIA$(ENDCOLOR) $(BINCOLOR)$(GOAL)$(ENDCOLOR);
=======
# -*- mode: makefile-gmake -*-

JULIA_VERSION = $(shell cat $(JULIAHOME)/VERSION)
JULIA_COMMIT = $(shell git rev-parse --short=10 HEAD)

JULIALIB = $(JULIAHOME)/lib
EXTROOT = $(JULIAHOME)/external/root
EXTROOTLIB = $(EXTROOT)/lib
LLVMROOT = $(EXTROOT)

OS = $(shell uname)
ARCH = $(shell uname -m)

ifeq ($(OS), MINGW32_NT-6.1)
OS=WINNT
endif

ifeq ($(OS), WINNT)
fPIC = 
else
fPIC = -fPIC
endif

DEFAULT_REPL = readline
JULIAGC = MARKSWEEP
USE_COPY_STACKS = 1

ifdef PARALLEL_BUILD_JOBS
  jPARALLEL_BUILD_JOBS = -j$(PARALLEL_BUILD_JOBS)
endif

# Compiler specific stuff

FC = gfortran
JFFLAGS = -O2 $(fPIC)

USEGCC = 1
USECLANG = 0

ifeq ($(USEGCC),1)
CC = gcc
CXX = g++
JCFLAGS = -std=gnu99 -pipe $(fPIC) -fno-strict-aliasing -D_FILE_OFFSET_BITS=64
JCXXFLAGS = -pipe $(fPIC) -fno-rtti
DEBUGFLAGS = -ggdb3 -DDEBUG
SHIPFLAGS = -O3 -DNDEBUG -falign-functions -momit-leaf-frame-pointer
endif

ifeq ($(USECLANG),1)
CC = clang
CXX = clang++
JCFLAGS = -std=gnu99 -pipe $(fPIC) -fno-strict-aliasing
JCXXFLAGS = -pipe $(fPIC) -fno-rtti
DEBUGFLAGS = -g -DDEBUG
SHIPFLAGS = -O3 -DNDEBUG
endif

# If OpenBLAS doesn't build, find your architechure at the following URL and enter it below
# https://github.com/xianyi/OpenBLAS/blob/master/GotoBLAS_01Readme.txt
TARGET_OPENBLAS_ARCH=

# Use libraries available on the system instead of building them

USE_SYSTEM_LLVM=0
USE_SYSTEM_LIBUNWIND=0
USE_SYSTEM_READLINE=0
USE_SYSTEM_PCRE=0
USE_SYSTEM_BLAS=0
USE_SYSTEM_LAPACK=0
USE_SYSTEM_FFTW=0
USE_SYSTEM_GMP=0
USE_SYSTEM_ARPACK=0
USE_SYSTEM_SUITESPARSE=0
USE_SYSTEM_GLPK=0

ifeq ($(USE_DEBIAN), 1)
USE_SYSTEM_LLVM=1
USE_SYSTEM_LIBUNWIND=1
USE_SYSTEM_READLINE=1
USE_SYSTEM_PCRE=1
USE_SYSTEM_BLAS=1
USE_SYSTEM_LAPACK=1
USE_SYSTEM_FFTW=1
USE_SYSTEM_GMP=1
USE_SYSTEM_ARPACK=1
USE_SYSTEM_SUITESPARSE=1
USE_SYSTEM_GLPK=1
endif

#ifeq ($(OS), Darwin)
#USE_SYSTEM_BLAS=1
#USE_SYSTEM_LAPACK=1
#endif

ifeq ($(USE_SYSTEM_LIBUNWIND), 1)
LIBUNWIND=-lunwind-generic -lunwind
else
LIBUNWIND=$(EXTROOT)/lib/libunwind-generic.a $(EXTROOT)/lib/libunwind.a
endif

ifeq ($(USE_SYSTEM_LLVM), 1)
LLVM_CONFIG=llvm-config
else
LLVM_CONFIG=$(LLVMROOT)/bin/llvm-config
endif

ifeq ($(USE_SYSTEM_READLINE), 1)
READLINE = -lreadline 
else
READLINE = $(EXTROOT)/lib/libreadline.a
endif

ifneq ($(OS),WINNT)
READLINE += -lncurses -lcurses
else
READLINE += $(EXTROOT)/lib/libhistory.a
endif

ifeq ($(USE_SYSTEM_PCRE), 1)
PCRE_CONFIG = pcre-config
else
PCRE_CONFIG = $(EXTROOT)/bin/pcre-config
endif

ifeq ($(USE_SYSTEM_BLAS), 1)
ifeq ($(OS), Darwin)
LIBBLAS = -framework vecLib -lBLAS
else
LIBBLAS = -lblas
endif
else
ifeq ($(OS), WINNT)
LIBBLAS = $(JULIAHOME)/external/openblas-$(OPENBLAS_VER)/libopenblas.lib
else
LIBBLAS = $(JULIAHOME)/external/openblas-$(OPENBLAS_VER)/libopenblas.a
endif
endif

ifeq ($(USE_SYSTEM_LAPACK), 1)
ifeq ($(OS), Darwin)
LIBLAPACK = -framework vecLib -lLAPACK
else
LIBLAPACK = -llapack
endif
else
LIBLAPACK = $(JULIAHOME)/external/lapack-$(LAPACK_VER)/liblapack.a
endif

# OS specific stuff

ifeq ($(OS), Linux)
SHLIB_EXT = so
JLDFLAGS = -Xlinker -rpath $(JULIAHOME)/lib
OSLIBS += -ldl -lrt -Wl,--export-dynamic -Wl,--version-script=$(JULIAHOME)/src/julia.expmap $(LIBUNWIND)
endif

ifeq ($(OS), FreeBSD)
SHLIB_EXT = so
JLDFLAGS = -Xlinker -rpath $(JULIAHOME)/lib
OSLIBS += -Wl,--export-dynamic -Wl,--version-script=$(JULIAHOME)/src/julia.expmap -lutil -lm  $(LIBUNWIND)
endif

ifeq ($(OS), Darwin)
SHLIB_EXT = dylib
JLDFLAGS = 
OSLIBS += -ldl -Wl,-w -framework ApplicationServices  -lutil -lm 
endif

ifeq ($(OS), WINNT)
SHLIB_EXT = dll
OSLIBS += -Wl,--export-all-symbols -Wl,--version-script=$(JULIAHOME)/src/julia.expmap -L"F:\Program Files\Microsoft SDKs\Windows\v7.1\Lib" -lntdll -lkernel32 -lWs2_32 -lIphlpapi
endif

# Libraries to link
LIBS = $(shell $(LLVM_CONFIG) --libfiles) $(JULIAHOME)/src/flisp/libflisp.a $(JULIAHOME)/src/support/libsupport.a -L$(EXTROOT)/lib $(EXTROOTLIB)/uv.a $(OSLIBS) -lpthread $(shell $(LLVM_CONFIG) --ldflags)

# Colors for make

CCCOLOR="\033[34m"
LINKCOLOR="\033[34;1m"
PERLCOLOR="\033[35m"
FLISPCOLOR="\033[32m"
JULIACOLOR="\033[32;1m"

SRCCOLOR="\033[33m"
BINCOLOR="\033[37;1m"
JULCOLOR="\033[34;1m"
ENDCOLOR="\033[0m"

GOAL=$(subst $(abspath $(JULIAHOME))/,,$(abspath $(CURDIR)/$@))

QUIET_CC = @printf '    %b %b\n' $(CCCOLOR)CC$(ENDCOLOR) $(SRCCOLOR)$(GOAL)$(ENDCOLOR);
QUIET_LINK = @printf '    %b %b\n' $(LINKCOLOR)LINK$(ENDCOLOR) $(BINCOLOR)$(GOAL)$(ENDCOLOR);
QUIET_PERL = @printf '    %b %b\n' $(PERLCOLOR)PERL$(ENDCOLOR) $(BINCOLOR)$(GOAL)$(ENDCOLOR);
QUIET_FLISP = @printf '    %b %b\n' $(FLISPCOLOR)FLISP$(ENDCOLOR) $(BINCOLOR)$(GOAL)$(ENDCOLOR);
QUIET_JULIA = @printf '    %b %b\n' $(JULIACOLOR)JULIA$(ENDCOLOR) $(BINCOLOR)$(GOAL)$(ENDCOLOR);
>>>>>>> 00314fc5
<|MERGE_RESOLUTION|>--- conflicted
+++ resolved
@@ -1,172 +1,3 @@
-<<<<<<< HEAD
-# -*- mode: makefile-gmake -*-
-
-JULIA_VERSION = $(shell cat $(JULIAHOME)/VERSION)
-JULIA_COMMIT = $(shell git rev-parse --short=10 HEAD)
-
-JULIALIB = $(JULIAHOME)/lib
-EXTROOT = $(JULIAHOME)/external/root
-EXTROOTLIB = $(EXTROOT)/lib
-LLVMROOT = $(EXTROOT)
-
-OS = $(shell uname)
-ARCH = $(shell uname -m)
-
-DEFAULT_REPL = readline
-JULIAGC = MARKSWEEP
-USE_COPY_STACKS = 1
-
-# Compiler specific stuff
-
-FC = gfortran
-JFFLAGS = -O2 -fPIC
-
-USEGCC = 1
-USECLANG = 0
-
-ifeq ($(USEGCC),1)
-CC = gcc
-CXX = g++
-JCFLAGS = -std=gnu99 -pipe -fPIC -fno-strict-aliasing -D_FILE_OFFSET_BITS=64
-JCXXFLAGS = -pipe -fPIC -fno-rtti
-DEBUGFLAGS = -ggdb3 -DDEBUG
-SHIPFLAGS = -O3 -DNDEBUG -falign-functions -momit-leaf-frame-pointer
-endif
-
-ifeq ($(USECLANG),1)
-CC = clang
-CXX = clang++
-JCFLAGS = -std=gnu99 -pipe -fPIC -fno-strict-aliasing
-JCXXFLAGS = -pipe -fPIC -fno-rtti
-DEBUGFLAGS = -g -DDEBUG
-SHIPFLAGS = -O3 -DNDEBUG
-endif
-
-# If OpenBLAS doesn't build, find your architechure at the following URL and enter it below
-# https://github.com/xianyi/OpenBLAS/blob/master/GotoBLAS_01Readme.txt
-TARGET_OPENBLAS_ARCH=
-
-# Use libraries available on the system instead of building them
-
-USE_SYSTEM_LLVM=0
-USE_SYSTEM_LIBUNWIND=0
-USE_SYSTEM_READLINE=0
-USE_SYSTEM_PCRE=0
-USE_SYSTEM_BLAS=0
-USE_SYSTEM_LAPACK=0
-USE_SYSTEM_FFTW=0
-USE_SYSTEM_GMP=0
-USE_SYSTEM_ARPACK=0
-USE_SYSTEM_SUITESPARSE=0
-USE_SYSTEM_GLPK=0
-
-ifeq ($(USE_DEBIAN), 1)
-USE_SYSTEM_LLVM=1
-USE_SYSTEM_LIBUNWIND=1
-USE_SYSTEM_READLINE=1
-USE_SYSTEM_PCRE=1
-USE_SYSTEM_BLAS=1
-USE_SYSTEM_LAPACK=1
-USE_SYSTEM_FFTW=1
-USE_SYSTEM_GMP=1
-USE_SYSTEM_ARPACK=1
-USE_SYSTEM_SUITESPARSE=1
-USE_SYSTEM_GLPK=1
-endif
-
-#ifeq ($(OS), Darwin)
-#USE_SYSTEM_BLAS=1
-#USE_SYSTEM_LAPACK=1
-#endif
-
-ifeq ($(USE_SYSTEM_LIBUNWIND), 1)
-LIBUNWIND=-lunwind-generic -lunwind
-else
-LIBUNWIND=$(EXTROOT)/lib/libunwind-generic.a $(EXTROOT)/lib/libunwind.a
-endif
-
-ifeq ($(USE_SYSTEM_LLVM), 1)
-LLVM_CONFIG=llvm-config
-else
-LLVM_CONFIG=$(LLVMROOT)/bin/llvm-config
-endif
-
-ifeq ($(USE_SYSTEM_READLINE), 1)
-READLINE = -lreadline -lncurses -lcurses
-else
-READLINE = $(EXTROOT)/lib/libreadline.a -lncurses -lcurses
-endif
-
-ifeq ($(USE_SYSTEM_PCRE), 1)
-PCRE_CONFIG = pcre-config
-else
-PCRE_CONFIG = $(EXTROOT)/bin/pcre-config
-endif
-
-ifeq ($(USE_SYSTEM_BLAS), 1)
-ifeq ($(OS), Darwin)
-LIBBLAS = -framework vecLib -lBLAS
-else
-LIBBLAS = -lblas
-endif
-else
-LIBBLAS = $(JULIAHOME)/external/openblas-$(OPENBLAS_VER)/libopenblas.a
-endif
-
-ifeq ($(USE_SYSTEM_LAPACK), 1)
-ifeq ($(OS), Darwin)
-LIBLAPACK = -framework vecLib -lLAPACK
-else
-LIBLAPACK = -llapack
-endif
-else
-LIBLAPACK = $(JULIAHOME)/external/lapack-$(LAPACK_VER)/liblapack.a
-endif
-
-# OS specific stuff
-
-ifeq ($(OS), Linux)
-SHLIB_EXT = so
-JLDFLAGS = -Xlinker -rpath $(JULIAHOME)/lib
-OSLIBS += -ldl -Wl,--export-dynamic -Wl,--version-script=$(JULIAHOME)/src/julia.expmap $(LIBUNWIND)
-endif
-
-ifeq ($(OS), FreeBSD)
-SHLIB_EXT = so
-JLDFLAGS = -Xlinker -rpath $(JULIAHOME)/lib
-OSLIBS += -Wl,--export-dynamic -Wl,--version-script=$(JULIAHOME)/src/julia.expmap $(LIBUNWIND)
-endif
-
-ifeq ($(OS), Darwin)
-SHLIB_EXT = dylib
-JLDFLAGS = 
-OSLIBS += -ldl -Wl,-w -framework ApplicationServices 
-endif
-
-# Libraries to link
-LIBS = $(shell $(LLVM_CONFIG) --libfiles) $(JULIAHOME)/src/flisp/libflisp.a $(JULIAHOME)/src/support/libsupport.a -L$(EXTROOT)/lib -lutil -lm $(OSLIBS) -lpthread $(shell $(LLVM_CONFIG) --ldflags)
-
-# Colors for make
-
-CCCOLOR="\033[34m"
-LINKCOLOR="\033[34;1m"
-PERLCOLOR="\033[35m"
-FLISPCOLOR="\033[32m"
-JULIACOLOR="\033[32;1m"
-
-SRCCOLOR="\033[33m"
-BINCOLOR="\033[37;1m"
-JULCOLOR="\033[34;1m"
-ENDCOLOR="\033[0m"
-
-GOAL=$(subst $(abspath $(JULIAHOME))/,,$(abspath $(CURDIR)/$@))
-
-QUIET_CC = @printf '    %b %b\n' $(CCCOLOR)CC$(ENDCOLOR) $(SRCCOLOR)$(GOAL)$(ENDCOLOR);
-QUIET_LINK = @printf '    %b %b\n' $(LINKCOLOR)LINK$(ENDCOLOR) $(BINCOLOR)$(GOAL)$(ENDCOLOR);
-QUIET_PERL = @printf '    %b %b\n' $(PERLCOLOR)PERL$(ENDCOLOR) $(BINCOLOR)$(GOAL)$(ENDCOLOR);
-QUIET_FLISP = @printf '    %b %b\n' $(FLISPCOLOR)FLISP$(ENDCOLOR) $(BINCOLOR)$(GOAL)$(ENDCOLOR);
-QUIET_JULIA = @printf '    %b %b\n' $(JULIACOLOR)JULIA$(ENDCOLOR) $(BINCOLOR)$(GOAL)$(ENDCOLOR);
-=======
 # -*- mode: makefile-gmake -*-
 
 JULIA_VERSION = $(shell cat $(JULIAHOME)/VERSION)
@@ -193,10 +24,6 @@
 DEFAULT_REPL = readline
 JULIAGC = MARKSWEEP
 USE_COPY_STACKS = 1
-
-ifdef PARALLEL_BUILD_JOBS
-  jPARALLEL_BUILD_JOBS = -j$(PARALLEL_BUILD_JOBS)
-endif
 
 # Compiler specific stuff
 
@@ -362,5 +189,4 @@
 QUIET_LINK = @printf '    %b %b\n' $(LINKCOLOR)LINK$(ENDCOLOR) $(BINCOLOR)$(GOAL)$(ENDCOLOR);
 QUIET_PERL = @printf '    %b %b\n' $(PERLCOLOR)PERL$(ENDCOLOR) $(BINCOLOR)$(GOAL)$(ENDCOLOR);
 QUIET_FLISP = @printf '    %b %b\n' $(FLISPCOLOR)FLISP$(ENDCOLOR) $(BINCOLOR)$(GOAL)$(ENDCOLOR);
-QUIET_JULIA = @printf '    %b %b\n' $(JULIACOLOR)JULIA$(ENDCOLOR) $(BINCOLOR)$(GOAL)$(ENDCOLOR);
->>>>>>> 00314fc5
+QUIET_JULIA = @printf '    %b %b\n' $(JULIACOLOR)JULIA$(ENDCOLOR) $(BINCOLOR)$(GOAL)$(ENDCOLOR);