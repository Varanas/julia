--- conflicted
+++ resolved
@@ -13,9 +13,6 @@
 GMP_VER=6.0.0
 MPFR_VER=3.1.2
 PATCHELF_VER = 0.8
-<<<<<<< HEAD
-LIBGIT2_VER = 0.21.1
-=======
+VIRTUALENV_VER = 1.11.6
 GIT_VER = 1.8.2.3
-VIRTUALENV_VER = 1.11.6
->>>>>>> b86ff38e
+LIBGIT2_VER = 0.21.1