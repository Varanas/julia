--- conflicted
+++ resolved
@@ -424,41 +424,12 @@
 
 DLLEXPORT jl_value_t *jl_toplevel_eval_in(jl_module_t *m, jl_value_t *ex)
 {
-<<<<<<< HEAD
     if (m == NULL)
         m = jl_main_module;
     if (jl_is_symbol(ex))
         return jl_eval_global_var(m, (jl_sym_t*)ex);
     jl_value_t *v=NULL;
     int last_lineno = jl_lineno;
-=======
-    JL_LOCK(codegen)
-    jl_module_t *m;
-    jl_value_t *ex;
-    if (nargs == 1) {
-        m = jl_main_module;
-        ex = args[0];
-    }
-    else {
-        JL_NARGS(eval, 2, 2);
-        JL_TYPECHK(eval, module, args[0]);
-        m = (jl_module_t*)args[0];
-        ex = args[1];
-    }
-    jl_value_t *v=NULL;
-    if (jl_is_symbol(ex)) {
-        v = jl_eval_global_var(m, (jl_sym_t*)ex);
-        JL_UNLOCK(codegen)
-        return v;
-    }
-    int last_lineno = jl_lineno;
-    if (m == jl_current_module) {
-        v = jl_toplevel_eval(ex);
-        jl_lineno = last_lineno;
-        JL_UNLOCK(codegen)
-        return v;
-    }
->>>>>>> 03ea3b53
     jl_module_t *last_m = jl_current_module;
     jl_module_t *task_last_m = jl_current_task->current_module;
     JL_TRY {
@@ -829,11 +800,6 @@
 void jl_trampoline_compile_function(jl_function_t *f, int always_infer, jl_tuple_t *sig)
 {
     JL_LOCK(codegen)
-<<<<<<< HEAD
-=======
-    assert(jl_is_func(F));
-    jl_function_t *f = (jl_function_t*)F;
->>>>>>> 03ea3b53
     assert(f->linfo != NULL);
     // to run inference on all thunks. slows down loading files.
     // NOTE: if this call to inference is removed, type_annotate in inference.jl
@@ -857,7 +823,6 @@
         f->linfo->ast = jl_compress_ast(f->linfo, f->linfo->ast);
     }
     JL_UNLOCK(codegen)
-<<<<<<< HEAD
 }
 
 JL_CALLABLE(jl_trampoline)
@@ -865,9 +830,6 @@
     assert(jl_is_func(F));
     jl_function_t *f = (jl_function_t*)F;
     jl_trampoline_compile_function(f, 0, jl_tuple_type);
-=======
-
->>>>>>> 03ea3b53
     return jl_apply(f, args, nargs);
 }
 
