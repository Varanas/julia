immutable Complex{T<:Real} <: Number
    re::T
    im::T
end
Complex(x::Real, y::Real) = Complex(promote(x,y)...)
Complex(x::Real) = Complex(x, zero(x))

typealias Complex128 Complex{Float64}
typealias Complex64  Complex{Float32}

real(z::Complex) = z.re
imag(z::Complex) = z.im
real(x::Real) = x
imag(x::Real) = zero(x)

convert{T<:Real}(::Type{Complex{T}}, x::Real) =
    Complex{T}(convert(T,x), convert(T,0))
convert{T<:Real}(::Type{Complex{T}}, z::Complex{T}) = z
convert{T<:Real}(::Type{Complex{T}}, z::Complex) =
    Complex{T}(convert(T,real(z)),convert(T,imag(z)))

convert{T<:Real}(::Type{T}, z::Complex) = (imag(z)==0 ? convert(T,real(z)) :
                                           throw(InexactError()))

promote_rule{T<:Real}(::Type{Complex{T}}, ::Type{T}) = Complex{T}
promote_rule{T<:Real,S<:Real}(::Type{Complex{T}}, ::Type{S}) =
    Complex{promote_type(T,S)}
promote_rule{T<:Real,S<:Real}(::Type{Complex{T}}, ::Type{Complex{S}}) =
    Complex{promote_type(T,S)}

complex(x, y) = Complex(x, y)
complex(x) = Complex(x)
complex(z::Complex) = z

complex128(r::Float64, i::Float64) = Complex{Float64}(r, i)
complex128(r::Real, i::Real) = complex128(float64(r),float64(i))
complex128(z) = complex128(real(z), imag(z))
complex64(r::Float32, i::Float32) = Complex{Float32}(r, i)
complex64(r::Real, i::Real) = complex64(float32(r),float32(i))
complex64(z) = complex64(real(z), imag(z))

for fn in _numeric_conversion_func_names
    @eval $fn(z::Complex) = complex($fn(real(z)),$fn(imag(z)))
end

isreal{T<:Real}(z::Complex{T}) = imag(z) == 0
isinteger(z::Complex) = isreal(z) && isinteger(real(z))

isfinite(z::Complex) = isfinite(real(z)) && isfinite(imag(z))
reim(z) = (real(z), imag(z))

function complex_show(io::IO, z::Complex, compact::Bool)
    r, i = reim(z)
    if isnan(r) || isfinite(i)
        compact ? showcompact(io,r) : show(io,r)
        if signbit(i)==1 && !isnan(i)
            i = -i
            print(io, compact ? "-" : " - ")
        else
            print(io, compact ? "+" : " + ")
        end
        compact ? showcompact(io, i) : show(io, i)
        if !(isa(i,Integer) || isa(i,Rational) ||
             isa(i,FloatingPoint) && isfinite(i))
            print(io, "*")
        end
        print(io, "im")
    else
        print(io, "complex(",r,",",i,")")
    end
end
show(io::IO, z::Complex) = complex_show(io, z, false)
showcompact(io::IO, z::Complex) = complex_show(io, z, true)

function read{T<:Real}(s::IO, ::Type{Complex{T}})
    r = read(s,T)
    i = read(s,T)
    Complex{T}(r,i)
end
function write(s::IO, z::Complex)
    write(s,real(z))
    write(s,imag(z))
end


## singleton type for imaginary unit constant ##

type ImaginaryUnit <: Number end
const im = ImaginaryUnit()

convert{T<:Real}(::Type{Complex{T}}, ::ImaginaryUnit) = Complex{T}(zero(T),one(T))
convert(::Type{Complex}, ::ImaginaryUnit) = Complex(real(im),imag(im))

real(::ImaginaryUnit) = int32(0)
imag(::ImaginaryUnit) = int32(1)

promote_rule{T<:Complex}(::Type{ImaginaryUnit}, ::Type{T}) = T
promote_rule{T<:Real}(::Type{ImaginaryUnit}, ::Type{T}) = Complex{T}


## generic functions of complex numbers ##

convert(::Type{Complex}, z::Complex) = z
convert(::Type{Complex}, x::Real) = complex(x)

<<<<<<< HEAD
==(z::Complex, w::Complex) = real(z) == real(w) && imag(z) == imag(w)
==(z::Complex, x::Real) = isreal(z) && real(z) == x
==(x::Real, z::Complex) = isreal(z) && real(z) == x

isequal(z::Complex, w::Complex) = isequal(real(z),real(w)) && isequal(imag(z),imag(w))
isequal(z::Complex, x::Real) = isreal(z) && isequal(real(z),x)
isequal(x::Real, z::Complex) = isreal(z) && isequal(real(z),x)
=======
==(z::Complex, w::Complex) = (real(z) == real(w)) & (imag(z) == imag(w))
==(z::Complex, x::Real) = real_valued(z) && real(z) == x
==(x::Real, z::Complex) = real_valued(z) && real(z) == x

isequal(z::Complex, w::Complex) = isequal(real(z),real(w)) & isequal(imag(z),imag(w))
isequal(z::Complex, x::Real) = real_valued(z) && isequal(real(z),x)
isequal(x::Real, z::Complex) = real_valued(z) && isequal(real(z),x)
>>>>>>> 337cc39f

hash(z::Complex) = (r = hash(real(z)); isreal(z) ? r : bitmix(r,hash(imag(z))))

conj(z::Complex) = complex(real(z),-imag(z))
abs(z::Complex)  = hypot(real(z), imag(z))
abs2(z::Complex) = real(z)*real(z) + imag(z)*imag(z)
inv(z::Complex)  = conj(z)/abs2(z)
sign(z::Complex) = z/abs(z)

-(z::Complex) = complex(-real(z), -imag(z))
+(z::Complex, w::Complex) = complex(real(z) + real(w), imag(z) + imag(w))
-(z::Complex, w::Complex) = complex(real(z) - real(w), imag(z) - imag(w))
*(z::Complex, w::Complex) = complex(real(z) * real(w) - imag(z) * imag(w),
                                    real(z) * imag(w) + imag(z) * real(w))
*(x::Real, z::Complex) = complex(x * real(z), x * imag(z))
*(z::Complex, x::Real) = complex(x * real(z), x * imag(z))

# multiplying by im is common
*(z::ImaginaryUnit, w::ImaginaryUnit) = complex(-imag(z), real(z))
*(z::ImaginaryUnit, x::Real)    = complex(zero(x), x)
*(x::Real, z::ImaginaryUnit)    = complex(zero(x), x)
*(z::ImaginaryUnit, w::Complex) = complex(-imag(w), real(w))
*(w::Complex, z::ImaginaryUnit) = complex(-imag(w), real(w))

/(z::Number, w::Complex) = z*inv(w)
/(z::Complex, x::Real) = complex(real(z)/x, imag(z)/x)

function /(a::Complex, b::Complex)
    are = real(a); aim = imag(a); bre = real(b); bim = imag(b)
    abr = abs(bre)
    abi = abs(bim)
    if abr <= abi
        r = bre / bim
        den = bim * (one(r) + r*r)
        complex((are*r + aim)/den, (aim*r - are)/den)
    else
        r = bim / bre
        den = bre * (one(r) + r*r)
        complex((are + aim*r)/den, (aim - are*r)/den)
    end
end

function /(a::Real, b::Complex)
    bre = real(b); bim = imag(b)
    abr = abs(bre)
    abi = abs(bim)
    if abr <= abi
        r = bre / bim
        den = bim * (one(r) + r*r)
        complex(a*r/den, -a/den)
    else
        r = bim / bre
        den = bre * (one(r) + r*r)
        complex(a/den, -a*r/den)
    end
end

function sqrt(z::Complex)
    rz = float(real(z))
    iz = float(imag(z))
    r = sqrt((hypot(rz,iz)+abs(rz))/2)
    if r == 0
        return complex(zero(iz), iz)
    end
    if rz >= 0
        return complex(r, iz/r/2)
    end
    return complex(abs(iz)/r/2, copysign(r,iz))
end

cis(theta::Real) = complex(cos(theta),sin(theta))
function cis(z::Complex)
    v = 1/exp(imag(z))
    complex(v*cos(real(z)), v*sin(real(z)))
end

angle(z::Complex) = atan2(imag(z), real(z))

function sin(z::Complex)
    r, i = reim(z)
    complex(sin(r)*cosh(i), cos(r)*sinh(i))
end

function cos(z::Complex)
    r, i = reim(z)
    complex(cos(r)*cosh(i),-sin(r)*sinh(i))
end

function log(z::Complex)
    ar = abs(real(z))
    ai = abs(imag(z))
    if ar < ai
        r = ar/ai
        re = log(ai) + log1p(r*r)/2
    else
        if ar == 0
            re = -inv(ar)
        else
            r = ai/ar
            re = log(ar) + log1p(r*r)/2
        end
    end
    complex(re, atan2(imag(z), real(z)))
end

log10(z::Complex) = log(z)/oftype(real(z),2.302585092994046)
log2(z::Complex) = log(z)/oftype(real(z),0.6931471805599453)

function exp(z::Complex)
    er = exp(real(z))
    complex(er*cos(imag(z)), er*sin(imag(z)))
end

function exp2{T}(z::Complex{T})
    er = exp2(real(z))
    theta = imag(z) * log(convert(T, 2))
    complex(er*cos(theta), er*sin(theta))
end

function exp10{T}(z::Complex{T})
    er = exp10(real(z))
    theta = imag(z) * log(convert(T, 10))
    complex(er*cos(theta), er*sin(theta))
end

function ^{T<:Complex}(z::T, p::T)
    realp = real(p); imagp = imag(p)
    realz = real(z); imagz = imag(z)
    r = abs(z)
    rp = r^realp
    theta = atan2(imagz, realz)
    ntheta = realp*theta
    if imagp != 0 && r != 0
        rp = rp*exp(-imagp*theta)
        ntheta = ntheta + imagp*log(r)
    end
    cosntheta = cos(ntheta)
    sinntheta = sin(ntheta)
    re, im = rp*cosntheta, rp*sinntheta
    if isinf(rp)
        if isnan(re)
            re = copysign(zero(re), cosntheta)
        end
        if isnan(im)
            im = copysign(zero(im), sinntheta)
        end
    end

    # apply some corrections to force known zeros
    if imagp == 0
        ip = itrunc(realp)
        if ip == realp
            if imagz == 0
                im = copysign(zero(im), im)
            elseif realz == 0
                if isodd(ip)
                    re = copysign(zero(re), re)
                else
                    im = copysign(zero(im), im)
                end
            end
        else
            dr = realp*2
            ip = itrunc(dr)
            if ip == dr && imagz == 0
                if realz < 0
                    re = copysign(zero(re), re)
                else
                    im = copysign(zero(im), im)
                end
            end
        end
    end

    complex(re, im)
end

function tan(z::Complex)
    rz, iz = reim(z)
    sinhi = sinh(iz)
    coshi = cosh(iz)
    sinr = sin(rz)
    cosr = cos(rz)
    complex(sinr*coshi,cosr*sinhi)/complex(cosr*coshi,-sinr*sinhi)
end

function asin(z::Complex)
    re = 1 - (real(z)*real(z) - imag(z)*imag(z))
    im = -2real(z)*imag(z)
    x = sqrt(complex(re,im))
    re = real(x) - imag(z)
    im = imag(x) + real(z)
    complex(atan2(im, re), -log(hypot(re, im)))
end

function acos(z::Complex)
    re = 1 - (real(z)*real(z) - imag(z)*imag(z))
    im = -2real(z)*imag(z)
    x = sqrt(complex(re,im))
    re = real(z) - imag(x)
    im = imag(z) + real(x)
    complex(atan2(im, re), -log(hypot(re, im)))
end

function atan(z::Complex)
    xsq = real(z)*real(z)
    ysq = imag(z)*imag(z)
    m1y = 1-imag(z)
    yp1 = 1+imag(z)
    m1ysq = m1y*m1y
    yp1sq = yp1*yp1
    complex((atan2(real(z),m1y) - atan2(-real(z),yp1))/2,
            log((yp1sq + xsq)/(xsq + m1ysq))/4)
end

function sinh(z::Complex)
    w = sin(complex(imag(z),real(z)))
    complex(imag(w),real(w))
end

function cosh(z::Complex)
    cos(complex(-imag(z),real(z)))
end

function tanh(z::Complex)
    w = tan(complex(imag(z),real(z)))
    complex(imag(w),real(w))
end

asinh(z::Complex) = log(z + sqrt(z*z + 1))
acosh(z::Complex) = log(z + sqrt(z*z - 1))
atanh(z::Complex) = log(sqrt((1+z)/(1-z)))<|MERGE_RESOLUTION|>--- conflicted
+++ resolved
@@ -103,23 +103,13 @@
 convert(::Type{Complex}, z::Complex) = z
 convert(::Type{Complex}, x::Real) = complex(x)
 
-<<<<<<< HEAD
-==(z::Complex, w::Complex) = real(z) == real(w) && imag(z) == imag(w)
+==(z::Complex, w::Complex) = (real(z) == real(w)) & (imag(z) == imag(w))
 ==(z::Complex, x::Real) = isreal(z) && real(z) == x
 ==(x::Real, z::Complex) = isreal(z) && real(z) == x
 
-isequal(z::Complex, w::Complex) = isequal(real(z),real(w)) && isequal(imag(z),imag(w))
+isequal(z::Complex, w::Complex) = isequal(real(z),real(w)) & isequal(imag(z),imag(w))
 isequal(z::Complex, x::Real) = isreal(z) && isequal(real(z),x)
 isequal(x::Real, z::Complex) = isreal(z) && isequal(real(z),x)
-=======
-==(z::Complex, w::Complex) = (real(z) == real(w)) & (imag(z) == imag(w))
-==(z::Complex, x::Real) = real_valued(z) && real(z) == x
-==(x::Real, z::Complex) = real_valued(z) && real(z) == x
-
-isequal(z::Complex, w::Complex) = isequal(real(z),real(w)) & isequal(imag(z),imag(w))
-isequal(z::Complex, x::Real) = real_valued(z) && isequal(real(z),x)
-isequal(x::Real, z::Complex) = real_valued(z) && isequal(real(z),x)
->>>>>>> 337cc39f
 
 hash(z::Complex) = (r = hash(real(z)); isreal(z) ? r : bitmix(r,hash(imag(z))))
 
