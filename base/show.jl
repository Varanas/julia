--- conflicted
+++ resolved
@@ -344,15 +344,11 @@
     # we may not declare :eval_user_input
     # directly so that we get a compile error
     # in case its name changes in the future
-<<<<<<< HEAD
-    const _jl_eval_function = try
-            symbol(string(_jl_eval_user_input))
+    const eval_function = try
+            symbol(string(eval_user_input))
         catch
             :(:) #for when client.jl is not yet defined
         end
-=======
-    const eval_function = symbol(string(eval_user_input))
->>>>>>> 9195df4e
     for i = 1:3:length(t)
         if i == 1 && t[i] == :error; continue; end
         if t[i] == eval_function; break; end
@@ -361,12 +357,12 @@
         print(io, " in ", t[i], " at ", t[i+1])
         if lno >= 1
             try
-                print(io, ":", lno)
+            print(io, ":", lno)
             catch
                 print('?') #for when dec is not yet defined
-            end
-        end
-    end
+        end
+    end
+end
 end
 
 function show(io, m::Method)
@@ -475,11 +471,7 @@
 # dumptype is for displaying abstract type hierarchies like Jameson
 # Nash's wiki page: https://github.com/JuliaLang/julia/wiki/Types-Hierarchy
 
-<<<<<<< HEAD
-function _jl_dumptype(io::Stream, x::Type, n::Int, indent)
-=======
-function dumptype(io::IOStream, x::Type, n::Int, indent)
->>>>>>> 9195df4e
+function dumptype(io::Stream, x::Type, n::Int, indent)
     # based on Jameson Nash's examples/typetree.jl
     println(io, x)
     if n == 0   # too deeply nested
@@ -520,13 +512,8 @@
 
 # For abstract types, use _dumptype only if it's a form that will be called
 # interactively.
-<<<<<<< HEAD
-idump(fn::Function, io::Stream, x::AbstractKind) = _jl_dumptype(io, x, 5, "")
-idump(fn::Function, io::Stream, x::AbstractKind, n::Int) = _jl_dumptype(io, x, n, "")
-=======
-idump(fn::Function, io::IOStream, x::AbstractKind) = dumptype(io, x, 5, "")
-idump(fn::Function, io::IOStream, x::AbstractKind, n::Int) = dumptype(io, x, n, "")
->>>>>>> 9195df4e
+idump(fn::Function, io::Stream, x::AbstractKind) = dumptype(io, x, 5, "")
+idump(fn::Function, io::Stream, x::AbstractKind, n::Int) = dumptype(io, x, n, "")
 
 # defaults:
 idump(fn::Function, io::Stream, x) = idump(idump, io, x, 5, "")  # default is 5 levels
@@ -560,19 +547,11 @@
 end
 
 # More generic representation for common types:
-<<<<<<< HEAD
-dump(io::IO, x::AbstractKind, n::Int, indent) = println(io, x.name)
-dump(io::IO, x::AbstractKind) = _jl_dumptype(io, x, 5, "")
-dump(io::IO, x::AbstractKind, n::Int) = _jl_dumptype(io, x, n, "")
-dump(io::IO, x::BitsKind, n::Int, indent) = println(io, x.name)
-dump(io::IO, x::TypeVar, n::Int, indent) = println(io, x.name)
-=======
 dump(io::IOStream, x::AbstractKind, n::Int, indent) = println(io, x.name)
 dump(io::IOStream, x::AbstractKind) = dumptype(io, x, 5, "")
 dump(io::IOStream, x::AbstractKind, n::Int) = dumptype(io, x, n, "")
 dump(io::IOStream, x::BitsKind, n::Int, indent) = println(io, x.name)
 dump(io::IOStream, x::TypeVar, n::Int, indent) = println(io, x.name)
->>>>>>> 9195df4e
 
 
 showall(x) = showall(OUTPUT_STREAM::Stream, x)
